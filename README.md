<div align="center">
  <img src="ICON.png" width="250"/>
  <h1>teloxide</h1>
  <a href="https://docs.rs/teloxide/">
    <img src="https://docs.rs/teloxide/badge.svg">
  </a>
  <a href="https://github.com/teloxide/teloxide/actions">
    <img src="https://github.com/teloxide/teloxide/workflows/Continuous%20integration/badge.svg">
  </a>
  <a href="https://teloxide.netlify.com">
    <img src="https://img.shields.io/badge/docs-dev-blue)">
  </a>
  <a href="https://crates.io/crates/teloxide">
    <img src="https://img.shields.io/crates/v/teloxide.svg">
  </a>
  <a href="https://core.telegram.org/bots/api">
    <img src="https://img.shields.io/badge/API coverage-Up to 5.3 (inclusively)-green.svg">
  </a>
  <a href="https://t.me/teloxide">
    <img src="https://img.shields.io/badge/official%20chat-t.me%2Fteloxide-blueviolet">
  </a>

  A full-featured framework that empowers you to easily build [Telegram bots](https://telegram.org/blog/bot-revolution) using the [`async`/`.await`](https://rust-lang.github.io/async-book/01_getting_started/01_chapter.html) syntax in [Rust](https://www.rust-lang.org/). It handles all the difficult stuff so you can focus only on your business logic.
</div>

## Highlights

 - **Declarative design.** teloxide is based upon [`dptree`], a functional-style [chain of responsibility] pattern that allows you to express pipelines of message processing in a highly declarative and extensible style.

[`dptree`]: https://github.com/p0lunin/dptree
[chain of responsibility]: https://en.wikipedia.org/wiki/Chain-of-responsibility_pattern

 - **Dialogues management subsystem.** Our dialogues management subsystem is simple and easy-to-use, and, furthermore, is agnostic of how/where dialogues are stored. For example, you can just replace a one line to achieve [persistence]. Out-of-the-box storages include [Redis] and [Sqlite].

[persistence]: https://en.wikipedia.org/wiki/Persistence_(computer_science)
[Redis]: https://redis.io/
[Sqlite]: https://www.sqlite.org

 - **Strongly typed commands.** You can describe bot commands as enumerations, and then they'll be automatically constructed from strings — just like JSON structures in [`serde-json`] and command-line arguments in [`structopt`].

[`structopt`]: https://github.com/TeXitoi/structopt
[`serde-json`]: https://github.com/serde-rs/json

## Setting up your environment

 1. [Download Rust](http://rustup.rs/).
 2. Create a new bot using [@Botfather](https://t.me/botfather) to get a token in the format `123456789:blablabla`.
 3. Initialise the `TELOXIDE_TOKEN` environmental variable to your token:
```bash
# Unix-like
$ export TELOXIDE_TOKEN=<Your token here>

# Windows command line
$ set TELOXIDE_TOKEN=<Your token here>

# Windows PowerShell
$ $env:TELOXIDE_TOKEN=<Your token here>

```
 4. Make sure that your Rust compiler is up to date:
```bash
# If you're using stable
$ rustup update stable
$ rustup override set stable

# If you're using nightly
$ rustup update nightly
$ rustup override set nightly
```

 5. Run `cargo new my_bot`, enter the directory and put these lines into your `Cargo.toml`:
```toml
[dependencies]
teloxide = { version = "0.5", features = ["macros", "auto-send"] }
log = "0.4"
pretty_env_logger = "0.4.0"
tokio = { version =  "1.8", features = ["rt-multi-thread", "macros"] }
```

## API overview

### The dices bot

This bot replies with a dice throw to each received message:

([Full](./examples/dices.rs))
```rust,no_run
use teloxide::prelude2::*;

#[tokio::main]
async fn main() {
    teloxide::enable_logging!();
    log::info!("Starting dices_bot...");

    let bot = Bot::from_env().auto_send();

    teloxide::repls2::repl(bot, |message: Message, bot: AutoSend<Bot>| async move {
        bot.send_dice(message.chat.id).await?;
        respond(())
    })
    .await;
}
```

<div align="center">
  <kbd>
    <img src=../../raw/master/media/DICES_BOT.gif />
  </kbd>
</div>

### Commands

Commands are strongly typed and defined declaratively, similar to how we define CLI using [structopt] and JSON structures in [serde-json]. The following bot accepts these commands:

 - `/username <your username>`
 - `/usernameandage <your username> <your age>`
 - `/help`

[structopt]: https://docs.rs/structopt/0.3.9/structopt/
[serde-json]: https://github.com/serde-rs/json

([Full](./examples/simple_commands.rs))

```rust,no_run
use teloxide::{prelude2::*, utils::command::BotCommand};

use std::error::Error;

#[derive(BotCommand, Clone)]
#[command(rename = "lowercase", description = "These commands are supported:")]
enum Command {
    #[command(description = "display this text.")]
    Help,
    #[command(description = "handle a username.")]
    Username(String),
    #[command(description = "handle a username and an age.", parse_with = "split")]
    UsernameAndAge { username: String, age: u8 },
}

async fn answer(
    bot: AutoSend<Bot>,
    message: Message,
    command: Command,
) -> Result<(), Box<dyn Error + Send + Sync>> {
    match command {
        Command::Help => bot.send_message(message.chat.id, Command::descriptions()).await?,
        Command::Username(username) => {
            bot.send_message(message.chat.id, format!("Your username is @{}.", username)).await?
        }
        Command::UsernameAndAge { username, age } => {
            bot.send_message(
                message.chat.id,
                format!("Your username is @{} and age is {}.", username, age),
            )
            .await?
        }
    };

    Ok(())
}

#[tokio::main]
async fn main() {
    teloxide::enable_logging!();
    log::info!("Starting simple_commands_bot...");

    let bot = Bot::from_env().auto_send();

    teloxide::repls2::commands_repl(bot, answer, Command::ty()).await;
}
```

<div align="center">
  <kbd>
    <img src=../../raw/master/media/SIMPLE_COMMANDS_BOT.gif />
  </kbd>
</div>

### Dialogues management

A dialogue is typically described by an enumeration where each variant is one of possible dialogue's states. There are also _state handler functions_, which may turn a dialogue from one state to another, thereby forming an [FSM].

[FSM]: https://en.wikipedia.org/wiki/Finite-state_machine

Below is a bot that asks you three questions and then sends the answers back to you:

([Full](examples/dialogue.rs))

```rust,ignore
use teloxide::{dispatching2::dialogue::InMemStorage, macros::DialogueState, prelude2::*};

type MyDialogue = Dialogue<State, InMemStorage<State>>;

#[derive(DialogueState, Clone)]
#[handler_out(anyhow::Result<()>)]
pub enum State {
    #[handler(handle_start)]
    Start,

    #[handler(handle_receive_full_name)]
    ReceiveFullName,

    #[handler(handle_receive_age)]
    ReceiveAge { full_name: String },

    #[handler(handle_receive_location)]
    ReceiveLocation { full_name: String, age: u8 },
}

impl Default for State {
    fn default() -> Self {
        Self::Start
    }
}

#[tokio::main]
async fn main() {
    teloxide::enable_logging!();
    log::info!("Starting dialogue_bot...");

    let bot = Bot::from_env().auto_send();

    DispatcherBuilder::new(
        bot,
        Update::filter_message()
            .enter_dialogue::<Message, InMemStorage<State>, State>()
            .dispatch_by::<State>(),
    )
    .dependencies(dptree::deps![InMemStorage::<State>::new()])
    .build()
    .setup_ctrlc_handler()
    .dispatch()
    .await;
}

async fn handle_start(
    bot: AutoSend<Bot>,
    msg: Message,
    dialogue: MyDialogue,
) -> anyhow::Result<()> {
<<<<<<< HEAD
    bot.send_message(msg.chat.id, "Let's start! What's your full name?").await?;
=======
    bot.send_message(msg.chat_id(), "Let's start! What's your full name?").await?;
>>>>>>> 86ae2319
    dialogue.update(State::ReceiveFullName).await?;
    Ok(())
}

async fn handle_receive_full_name(
    bot: AutoSend<Bot>,
    msg: Message,
    dialogue: MyDialogue,
) -> anyhow::Result<()> {
    match msg.text() {
        Some(text) => {
<<<<<<< HEAD
            bot.send_message(msg.chat.id, "How old are you?").await?;
            dialogue.update(State::ReceiveAge { full_name: text.into() }).await?;
        }
        None => {
            bot.send_message(msg.chat.id, "Send me plain text.").await?;
=======
            bot.send_message(msg.chat_id(), "How old are you?").await?;
            dialogue.update(State::ReceiveAge { full_name: text.into() }).await?;
        }
        None => {
            bot.send_message(msg.chat_id(), "Send me plain text.").await?;
>>>>>>> 86ae2319
        }
    }

    Ok(())
}

async fn handle_receive_age(
    bot: AutoSend<Bot>,
    msg: Message,
    dialogue: MyDialogue,
    (full_name,): (String,),
) -> anyhow::Result<()> {
    match msg.text().map(|text| text.parse::<u8>()) {
        Some(Ok(age)) => {
<<<<<<< HEAD
            bot.send_message(msg.chat.id, "What's your location?").await?;
            dialogue.update(State::ReceiveLocation { full_name, age }).await?;
        }
        _ => {
            bot.send_message(msg.chat.id, "Send me a number.").await?;
=======
            bot.send_message(msg.chat_id(), "What's your location?").await?;
            dialogue.update(State::ReceiveLocation { full_name, age }).await?;
        }
        _ => {
            bot.send_message(msg.chat_id(), "Send me a number.").await?;
>>>>>>> 86ae2319
        }
    }

    Ok(())
}

async fn handle_receive_location(
    bot: AutoSend<Bot>,
    msg: Message,
    dialogue: MyDialogue,
    (full_name, age): (String, u8),
) -> anyhow::Result<()> {
    match msg.text() {
        Some(location) => {
            let message = format!("Full name: {}\nAge: {}\nLocation: {}", full_name, age, location);
<<<<<<< HEAD
            bot.send_message(msg.chat.id, message).await?;
            dialogue.exit().await?;
        }
        None => {
            bot.send_message(msg.chat.id, "Send me plain text.").await?;
=======
            bot.send_message(msg.chat_id(), message).await?;
            dialogue.exit().await?;
        }
        None => {
            bot.send_message(msg.chat_id(), "Send me plain text.").await?;
>>>>>>> 86ae2319
        }
    }

    Ok(())
}
```

<div align="center">
  <kbd>
    <img src=../../raw/master/media/DIALOGUE_BOT.gif />
  </kbd>
</div>

[More examples >>](./examples)

## FAQ

**Q: Where I can ask questions?**

A:

 - [Issues] is a good place for well-formed questions about the library design, enhancements, and bug reports.
 - [GitHub Discussions] is a place where you can ask us for help in a less formal manner.
 - If you need quick help in real-time, you should ask a question in [our official Telegram group].

[Issues]: https://github.com/teloxide/teloxide/issues
[our official Telegram group]: https://t.me/teloxide
[GitHub Discussions]: https://github.com/teloxide/teloxide/discussions

**Q: Do you support the Telegram API for clients?**

A: No, only the bots API.

**Q: Can I use webhooks?**

A: teloxide doesn't provide special API for working with webhooks due to their nature with lots of subtle settings. Instead, you should setup your webhook by yourself, as shown in [`examples/ngrok_ping_pong_bot`](./examples/ngrok_ping_pong_bot/src/main.rs) and [`examples/heroku_ping_pong_bot`](./examples/heroku_ping_pong_bot/src/main.rs).

Associated links:
 - [Marvin's Marvellous Guide to All Things Webhook](https://core.telegram.org/bots/webhooks)
 - [Using self-signed certificates](https://core.telegram.org/bots/self-signed)

**Q: Can I use different loggers?**

A: Yes. You can setup any logger, for example, [fern], e.g. teloxide has no specific requirements as it depends only on [log]. Remember that [`enable_logging!`] and [`enable_logging_with_filter!`] are just **optional** utilities.

[fern]: https://crates.io/crates/fern
[log]: https://crates.io/crates/log
[`enable_logging!`]: https://docs.rs/teloxide/latest/teloxide/macro.enable_logging.html
[`enable_logging_with_filter!`]: https://docs.rs/teloxide/latest/teloxide/macro.enable_logging_with_filter.html

## Community bots

Feel free to propose your own bot to our collection!

 - [WaffleLapkin/crate_upd_bot](https://github.com/WaffleLapkin/crate_upd_bot) -- A bot that notifies about crate updates.
 - [mxseev/logram](https://github.com/mxseev/logram) -- Utility that takes logs from anywhere and sends them to Telegram.
 - [alexkonovalov/PedigreeBot](https://github.com/alexkonovalov/PedigreeBot) -- A Telegram bot for building family trees.
 - [Hermitter/tepe](https://github.com/Hermitter/tepe) -- A CLI to command a bot to send messages and files over Telegram.
 - [dracarys18/grpmr-rs](https://github.com/dracarys18/grpmr-rs) -- A Telegram group manager bot with variety of extra features.
 - [steadylearner/subreddit_reader](https://github.com/steadylearner/Rust-Full-Stack/tree/master/commits/teloxide/subreddit_reader) -- A bot that shows the latest posts at Rust subreddit.
 - [myblackbeard/basketball-betting-bot](https://github.com/myblackbeard/basketball-betting-bot) -- The bot lets you bet on NBA games against your buddies.
 - [ArtHome12/vzmuinebot](https://github.com/ArtHome12/vzmuinebot) -- Telegram bot for food menu navigate.
 - [ArtHome12/cognito_bot](https://github.com/ArtHome12/cognito_bot) -- The bot is designed to anonymize messages to a group.
 - [pro-vim/tg-vimhelpbot](https://github.com/pro-vim/tg-vimhelpbot) -- Link `:help` for Vim in Telegram.
 - [sschiz/janitor-bot](https://github.com/sschiz/janitor-bot) --  A bot that removes users trying to join to a chat that is designed for comments.
 - [slondr/BeerHolderBot](https://gitlab.com/slondr/BeerHolderBot) -- A bot that holds your beer.
 - [MustafaSalih1993/Miss-Vodka-Telegram-Bot](https://github.com/MustafaSalih1993/Miss-Vodka-Telegram-Bot) -- A Telegram bot written in rust using "Teloxide" library.
 - [x13a/tg-prompt](https://github.com/x13a/tg-prompt) -- Telegram prompt.
 - [magnickolas/remindee-bot](https://github.com/magnickolas/remindee-bot) -- Telegram bot for managing reminders.
 - [cyberknight777/knight-bot](https://gitlab.com/cyberknight777/knight-bot) -- A Telegram bot with variety of fun features.
 - [wa7sa34cx/the-black-box-bot](https://github.com/wa7sa34cx/the-black-box-bot) -- This is the Black Box Telegram bot. You can hold any items in it.
 - [crapstone/hsctt](https://codeberg.org/crapstones-bots/hsctt) -- A Telegram bot that searches for HTTP status codes in all messages and replies with the text form.
 - [alenpaul2001/AurSearchBot](https://gitlab.com/alenpaul2001/aursearchbot) -- Telegram bot for searching AUR in inline mode.
  
## Contributing

See [`CONRIBUTING.md`](CONTRIBUTING.md).<|MERGE_RESOLUTION|>--- conflicted
+++ resolved
@@ -238,11 +238,7 @@
     msg: Message,
     dialogue: MyDialogue,
 ) -> anyhow::Result<()> {
-<<<<<<< HEAD
     bot.send_message(msg.chat.id, "Let's start! What's your full name?").await?;
-=======
-    bot.send_message(msg.chat_id(), "Let's start! What's your full name?").await?;
->>>>>>> 86ae2319
     dialogue.update(State::ReceiveFullName).await?;
     Ok(())
 }
@@ -254,19 +250,11 @@
 ) -> anyhow::Result<()> {
     match msg.text() {
         Some(text) => {
-<<<<<<< HEAD
             bot.send_message(msg.chat.id, "How old are you?").await?;
             dialogue.update(State::ReceiveAge { full_name: text.into() }).await?;
         }
         None => {
             bot.send_message(msg.chat.id, "Send me plain text.").await?;
-=======
-            bot.send_message(msg.chat_id(), "How old are you?").await?;
-            dialogue.update(State::ReceiveAge { full_name: text.into() }).await?;
-        }
-        None => {
-            bot.send_message(msg.chat_id(), "Send me plain text.").await?;
->>>>>>> 86ae2319
         }
     }
 
@@ -281,19 +269,11 @@
 ) -> anyhow::Result<()> {
     match msg.text().map(|text| text.parse::<u8>()) {
         Some(Ok(age)) => {
-<<<<<<< HEAD
             bot.send_message(msg.chat.id, "What's your location?").await?;
             dialogue.update(State::ReceiveLocation { full_name, age }).await?;
         }
         _ => {
             bot.send_message(msg.chat.id, "Send me a number.").await?;
-=======
-            bot.send_message(msg.chat_id(), "What's your location?").await?;
-            dialogue.update(State::ReceiveLocation { full_name, age }).await?;
-        }
-        _ => {
-            bot.send_message(msg.chat_id(), "Send me a number.").await?;
->>>>>>> 86ae2319
         }
     }
 
@@ -309,19 +289,11 @@
     match msg.text() {
         Some(location) => {
             let message = format!("Full name: {}\nAge: {}\nLocation: {}", full_name, age, location);
-<<<<<<< HEAD
             bot.send_message(msg.chat.id, message).await?;
             dialogue.exit().await?;
         }
         None => {
             bot.send_message(msg.chat.id, "Send me plain text.").await?;
-=======
-            bot.send_message(msg.chat_id(), message).await?;
-            dialogue.exit().await?;
-        }
-        None => {
-            bot.send_message(msg.chat_id(), "Send me plain text.").await?;
->>>>>>> 86ae2319
         }
     }
 
