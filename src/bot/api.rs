use crate::{
    bot::Bot,
    requests::{
        AnswerCallbackQuery, AnswerPreCheckoutQuery, AnswerShippingQuery,
        DeleteChatStickerSet, EditMessageLiveLocation, ForwardMessage,
        GetChatMember, GetChatMembersCount, GetFile, GetMe, GetUpdates,
        KickChatMember, PinChatMessage, PromoteChatMember, RestrictChatMember,
        SendAnimation, SendAudio, SendChatAction, SendContact, SendDocument,
        SendLocation, SendMediaGroup, SendMessage, SendPhoto, SendPoll,
        SendVenue, SendVideo, SendVideoNote, SendVoice, SetChatDescription,
<<<<<<< HEAD
        SetChatStickerSet, StopMessageLiveLocation, UnbanChatMember,
        UnpinChatMessage, SetChatTitle, DeleteChatPhoto, SetChatPhoto,
        ExportCharInviteLink, SetChatPermissions
=======
        SetChatStickerSet, SetChatTitle, StopMessageLiveLocation,
        UnbanChatMember, UnpinChatMessage,
>>>>>>> 6f4bd193
    },
    types::{ChatAction, ChatId, ChatPermissions, InputFile, InputMedia},
};

impl Bot {
    pub fn get_me(&self) -> GetMe {
        GetMe::new(self)
    }

    pub fn get_updates(&self) -> GetUpdates {
        GetUpdates::new(self)
    }

    pub fn send_message<C, T>(&self, chat_id: C, text: T) -> SendMessage
    where
        C: Into<ChatId>,
        T: Into<String>,
    {
        SendMessage::new(self, chat_id, text)
    }

    pub fn edit_message_live_location<Lt, Lg>(
        &self,
        latitude: Lt,
        longitude: Lg,
    ) -> EditMessageLiveLocation
    where
        Lt: Into<f64>,
        Lg: Into<f64>,
    {
        EditMessageLiveLocation::new(self, latitude, longitude)
    }

    pub fn forward_message<C, F, M>(
        &self,
        chat_id: C,
        from_chat_id: F,
        message_id: M,
    ) -> ForwardMessage
    where
        C: Into<ChatId>,
        F: Into<ChatId>,
        M: Into<i32>,
    {
        ForwardMessage::new(self, chat_id, from_chat_id, message_id)
    }

    pub fn send_audio<C, A>(&self, chat_id: C, audio: A) -> SendAudio
    where
        C: Into<ChatId>,
        A: Into<InputFile>,
    {
        SendAudio::new(self, chat_id, audio)
    }

    pub fn send_location<C, Lt, Lg>(
        &self,
        chat_id: C,
        latitude: Lt,
        longitude: Lg,
    ) -> SendLocation
    where
        C: Into<ChatId>,
        Lt: Into<f64>,
        Lg: Into<f64>,
    {
        SendLocation::new(self, chat_id, latitude, longitude)
    }

    pub fn send_media_group<C, M>(&self, chat_id: C, media: M) -> SendMediaGroup
    where
        C: Into<ChatId>,
        M: Into<Vec<InputMedia>>,
    {
        SendMediaGroup::new(self, chat_id, media)
    }

    pub fn send_photo<C, P>(&self, chat_id: C, photo: P) -> SendPhoto
    where
        C: Into<ChatId>,
        P: Into<InputFile>,
    {
        SendPhoto::new(self, chat_id, photo)
    }

    pub fn stop_message_live_location(&self) -> StopMessageLiveLocation {
        StopMessageLiveLocation::new(self)
    }

    pub fn get_file<F>(&self, file_id: F) -> GetFile
    where
        F: Into<String>,
    {
        GetFile::new(self, file_id)
    }

    pub fn answer_pre_checkout_query<I, O>(
        &self,
        pre_checkout_query_id: I,
        ok: O,
    ) -> AnswerPreCheckoutQuery
    where
        I: Into<String>,
        O: Into<bool>,
    {
        AnswerPreCheckoutQuery::new(self, pre_checkout_query_id, ok)
    }

    pub fn answer_shipping_query<I, O>(
        &self,
        shipping_query_id: I,
        ok: O,
    ) -> AnswerShippingQuery
    where
        I: Into<String>,
        O: Into<bool>,
    {
        AnswerShippingQuery::new(self, shipping_query_id, ok)
    }

    pub fn kick_chat_member<C, U>(
        &self,
        chat_id: C,
        user_id: U,
    ) -> KickChatMember
    where
        C: Into<ChatId>,
        U: Into<i32>,
    {
        KickChatMember::new(self, chat_id, user_id)
    }

    pub fn pin_chat_message<C, M>(
        &self,
        chat_id: C,
        message_id: M,
    ) -> PinChatMessage
    where
        C: Into<ChatId>,
        M: Into<i32>,
    {
        PinChatMessage::new(self, chat_id, message_id)
    }

    pub fn promote_chat_member<C, U>(
        &self,
        chat_id: C,
        user_id: U,
    ) -> PromoteChatMember
    where
        C: Into<ChatId>,
        U: Into<i32>,
    {
        PromoteChatMember::new(self, chat_id, user_id)
    }

    pub fn restrict_chat_member<C, U, P>(
        &self,
        chat_id: C,
        user_id: U,
        permissions: P,
    ) -> RestrictChatMember
    where
        C: Into<ChatId>,
        U: Into<i32>,
        P: Into<ChatPermissions>,
    {
        RestrictChatMember::new(self, chat_id, user_id, permissions)
    }

    pub fn send_chat_action<C, A>(
        &self,
        chat_id: C,
        action: A,
    ) -> SendChatAction
    where
        C: Into<ChatId>,
        A: Into<ChatAction>,
    {
        SendChatAction::new(self, chat_id, action)
    }

    pub fn send_contact<C, P, F>(
        &self,
        chat_id: C,
        phone_number: P,
        first_name: F,
    ) -> SendContact
    where
        C: Into<ChatId>,
        P: Into<String>,
        F: Into<String>,
    {
        SendContact::new(self, chat_id, phone_number, first_name)
    }

    pub fn send_poll<C, Q, O>(
        &self,
        chat_id: C,
        question: Q,
        options: O,
    ) -> SendPoll
    where
        C: Into<ChatId>,
        Q: Into<String>,
        O: Into<Vec<String>>,
    {
        SendPoll::new(self, chat_id, question, options)
    }

    pub fn send_venue<C, Lt, Lg, T, A>(
        &self,
        chat_id: C,
        latitude: Lt,
        longitude: Lg,
        title: T,
        address: A,
    ) -> SendVenue
    where
        C: Into<ChatId>,
        Lt: Into<f64>,
        Lg: Into<f64>,
        T: Into<String>,
        A: Into<String>,
    {
        SendVenue::new(self, chat_id, latitude, longitude, title, address)
    }

    pub fn send_video_note<C, V>(
        &self,
        chat_id: C,
        video_note: V,
    ) -> SendVideoNote
    where
        C: Into<ChatId>,
        V: Into<InputFile>,
    {
        SendVideoNote::new(self, chat_id, video_note)
    }

    pub fn send_voice<C, V>(&self, chat_id: C, voice: V) -> SendVoice
    where
        C: Into<ChatId>,
        V: Into<InputFile>,
    {
        SendVoice::new(self, chat_id, voice)
    }

    pub fn send_chat_description<C>(&self, chat_id: C) -> SetChatDescription
    where
        C: Into<ChatId>,
    {
        SetChatDescription::new(self, chat_id)
    }

    pub fn unban_chat_member<C, U>(
        &self,
        chat_id: C,
        user_id: U,
    ) -> UnbanChatMember
    where
        C: Into<ChatId>,
        U: Into<i32>,
    {
        UnbanChatMember::new(self, chat_id, user_id)
    }

    pub fn unpin_chat_message<C>(&self, chat_id: C) -> UnpinChatMessage
    where
        C: Into<ChatId>,
    {
        UnpinChatMessage::new(self, chat_id)
    }

    pub fn answer_callback_query<S>(
        &self,
        callback_query_id: S,
    ) -> AnswerCallbackQuery
    where
        S: Into<String>,
    {
        AnswerCallbackQuery::new(self, callback_query_id)
    }

    pub fn delete_chat_sticker_set<C>(&self, chat_id: C) -> DeleteChatStickerSet
    where
        C: Into<ChatId>,
    {
        DeleteChatStickerSet::new(self, chat_id)
    }

    pub fn set_chat_sticker_set<C, S>(
        &self,
        chat_id: C,
        sticker_set_name: S,
    ) -> SetChatStickerSet
    where
        C: Into<ChatId>,
        S: Into<String>,
    {
        SetChatStickerSet::new(self, chat_id, sticker_set_name)
    }

    pub fn get_chat_member<C, I>(&self, chat_id: C, user_id: I) -> GetChatMember
    where
        C: Into<ChatId>,
        I: Into<i32>,
    {
        GetChatMember::new(self, chat_id, user_id)
    }

    pub fn get_chat_members_count<C>(&self, chat_id: C) -> GetChatMembersCount
    where
        C: Into<ChatId>,
    {
        GetChatMembersCount::new(self, chat_id)
    }

    pub fn send_video<C, V>(&self, chat_id: C, video: V) -> SendVideo
    where
        C: Into<ChatId>,
        V: Into<InputFile>,
    {
        SendVideo::new(self, chat_id, video)
    }

    pub fn send_document<C, D>(&self, chat_id: C, document: D) -> SendDocument
    where
        C: Into<ChatId>,
        D: Into<InputFile>,
    {
        SendDocument::new(self, chat_id, document)
    }

    pub fn send_animation<C, S>(
        &self,
        chat_id: C,
        animation: S,
    ) -> SendAnimation
    where
        C: Into<ChatId>,
        S: Into<InputFile>,
    {
        SendAnimation::new(self, chat_id, animation)
    }

    pub fn set_chat_title<C, T>(&self, chat_id: C, title: T) -> SetChatTitle
    where
        C: Into<ChatId>,
        T: Into<String>,
    {
        SetChatTitle::new(self, chat_id, title)
    }

    pub fn delete_chat_photo<C>(
        &self,
        chat_id: C,
    ) -> DeleteChatPhoto
    where
        C: Into<ChatId>,
    {
        DeleteChatPhoto::new(self, chat_id)
    }

    pub fn set_chat_photo<C, P>(
        &self,
        chat_id: C,
        photo: P,
    ) -> SetChatPhoto
    where
        C: Into<ChatId>,
        P: Into<InputFile>,
    {
        SetChatPhoto::new(self, chat_id, photo)
    }

    pub fn export_chat_invite_link<C>(
        &self,
        chat_id: C,
    ) -> ExportCharInviteLink
    where
        C: Into<ChatId>,
    {
        ExportCharInviteLink::new(self, chat_id)
    }

    pub fn set_chat_permissions<C, CP>(
        &self,
        chat_id: C,
        permissions: CP,
    ) -> SetChatPermissions
    where
        C: Into<ChatId>,
        CP: Into<ChatPermissions>,
    {
        SetChatPermissions::new(self, chat_id, permissions)
    }
}<|MERGE_RESOLUTION|>--- conflicted
+++ resolved
@@ -8,18 +8,14 @@
         SendAnimation, SendAudio, SendChatAction, SendContact, SendDocument,
         SendLocation, SendMediaGroup, SendMessage, SendPhoto, SendPoll,
         SendVenue, SendVideo, SendVideoNote, SendVoice, SetChatDescription,
-<<<<<<< HEAD
         SetChatStickerSet, StopMessageLiveLocation, UnbanChatMember,
         UnpinChatMessage, SetChatTitle, DeleteChatPhoto, SetChatPhoto,
         ExportCharInviteLink, SetChatPermissions
-=======
-        SetChatStickerSet, SetChatTitle, StopMessageLiveLocation,
-        UnbanChatMember, UnpinChatMessage,
->>>>>>> 6f4bd193
     },
     types::{ChatAction, ChatId, ChatPermissions, InputFile, InputMedia},
 };
 
+/// Telegram functions
 impl Bot {
     pub fn get_me(&self) -> GetMe {
         GetMe::new(self)
