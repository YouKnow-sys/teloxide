--- conflicted
+++ resolved
@@ -1,9 +1,5 @@
 //! Update dispatching.
 
-<<<<<<< HEAD
-mod dispatchers;
-pub mod error_handlers;
-=======
 /// If an update was handled by a dispatcher or not.
 #[derive(Debug, Copy, Clone, Eq, Hash, PartialEq)]
 pub enum DispatchResult {
@@ -13,16 +9,8 @@
 
 pub mod chat;
 pub mod filters;
->>>>>>> 032de7bc
 mod handler;
 pub mod update_listeners;
 
-<<<<<<< HEAD
-pub use dispatchers::filter::FilterDispatcher;
-pub use error_handlers::ErrorHandler;
-pub use handler::Handler;
-pub use updaters::Updater;
-=======
 pub use filters::Filter;
-pub use handler::*;
->>>>>>> 032de7bc
+pub use handler::*;