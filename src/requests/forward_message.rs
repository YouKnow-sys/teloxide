--- conflicted
+++ resolved
@@ -78,17 +78,12 @@
         self
     }
 
-<<<<<<< HEAD
+    #[allow(clippy::wrong_self_convention)]
     pub fn from_chat_id<C>(mut self, value: C) -> Self
     where
         C: Into<ChatId>,
     {
         self.from_chat_id = value.into();
-=======
-    #[allow(clippy::wrong_self_convention)]
-    pub fn from_chat_id<T: Into<ChatId>>(mut self, val: T) -> Self {
-        self.from_chat_id = val.into();
->>>>>>> a526a55c
         self
     }
 
