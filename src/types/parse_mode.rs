<<<<<<< HEAD
use serde::export::TryFrom;
=======
// see https://github.com/rust-lang/rust/issues/38832
// (for built ins there no warnings, but for (De)Serialize, there are)
#![allow(deprecated)]

>>>>>>> 7936558e
use serde::{Deserialize, Serialize};
use std::str::FromStr;

/// ## Formatting options
/// The Bot API supports basic formatting for messages. You can use bold,
/// italic, underlined and strikethrough text, as well as inline links and
/// pre-formatted code in your bots' messages. Telegram clients will render
/// them accordingly. You can use either markdown-style or HTML-style
/// formatting.
///
/// Note that Telegram clients will display an **alert** to the user before
/// opening an inline link (‘Open this link?’ together with the full URL).
///
/// Links `tg://user?id=<user_id>` can be used to mention a user by their ID
/// without using a username. Please note:
///
/// - These links will work **only** if they are used inside an inline link. For
///   example, they will not work, when used in an inline keyboard button or in
///   a message text.
/// - These mentions are only guaranteed to work if the user has contacted the
///   bot in the past, has sent a callback query to the bot via inline button or
///   is a member in the group where he was mentioned.
///
/// ## MarkdownV2 style
///
/// To use this mode, pass [`MarkdownV2`] in the `parse_mode` field.
/// Use the following syntax in your message:
/// ````text
/// *bold \*text*
/// _italic \*text_
/// __underline__
/// ~strikethrough~
/// *bold _italic bold ~italic bold strikethrough~ __underline italic bold___ bold*
/// [inline URL](http://www.example.com/)
/// [inline mention of a user](tg://user?id=123456789)
/// `inline fixed-width code`
/// ```
/// pre-formatted fixed-width code block
/// ```
/// ```rust
/// pre-formatted fixed-width code block written in the Rust programming
/// language ```
/// ````
/// 
/// Please note:
/// - Any character between 1 and 126 inclusively can be escaped anywhere with a
///   preceding '\' character, in which case it is treated as an ordinary
///   character and not a part of the markup.
/// - Inside `pre` and `code` entities, all '`‘ and ’\‘ characters must be
///   escaped with a preceding ’\' character.
/// - Inside `(...)` part of inline link definition, all ')‘ and ’\‘ must be
///   escaped with a preceding ’\' character.
/// - In all other places characters ’_‘, ’*‘, ’[‘, ’]‘, ’(‘, ’)‘, ’~‘, ’`‘,
///   ’>‘, ’#‘, ’+‘, ’+‘, ’-‘, ’|‘, ’{‘, ’}‘, ’.‘, ’!‘ must be escaped with the
///   preceding character ’\'.
/// - In case of ambiguity between `italic` and `underline` entities ‘__’ is
///   always greadily treated from left to right as beginning or end of
///   `underline` entity, so instead of `___italic underline___` use `___italic
///   underline_\r__`, where `\r` is a character with code `13`, which will be
///   ignored.
///
/// ## HTML style
/// To use this mode, pass [`HTML`] in the `parse_mode` field.
/// The following tags are currently supported:
/// ````text
/// <b>bold</b>, <strong>bold</strong>
/// <i>italic</i>, <em>italic</em>
/// <u>underline</u>, <ins>underline</ins>
/// <s>strikethrough</s>, <strike>strikethrough</strike>,
/// <del>strikethrough</del> <b>bold <i>italic bold <s>italic bold
/// strikethrough</s> <u>underline italic bold</u></i> bold</b> <a href="http:// www.example.com/">inline URL</a>
/// <a href="tg:// user?id=123456789">inline mention of a user</a>
/// <code>inline fixed-width code</code>
/// <pre>pre-formatted fixed-width code block</pre>
/// <pre><code class="language-rust">pre-formatted fixed-width code block
/// written in the Rust programming language</code></pre> ````
///
/// Please note:
///
/// - Only the tags mentioned above are currently supported.
/// - All `<`, `>` and `&` symbols that are not a part of a tag or an HTML
///   entity must be replaced with the corresponding HTML entities (`<` with
///   `&lt;`, `>` with `&gt;` and `&` with `&amp;`).
/// - All numerical HTML entities are supported.
/// - The API currently supports only the following named HTML entities: `&lt;`,
///   `&gt;`, `&amp;` and `&quot;`.
/// - Use nested `pre` and `code` tags, to define programming language for `pre`
///   entity.
/// - Programming language can't be specified for standalone `code` tags.
///
/// ## Markdown style
/// This is a legacy mode, retained for backward compatibility. To use this
/// mode, pass [`Markdown`] in the `parse_mode` field.
/// Use the following syntax in your message:
/// ````text
/// *bold text*
/// _italic text_
/// [inline URL](http://www.example.com/)
/// [inline mention of a user](tg://user?id=123456789)
/// `inline fixed-width code`
/// ```rust
/// pre-formatted fixed-width code block written in the Rust programming
/// language ```
/// ````
/// 
/// Please note:
/// - Entities must not be nested, use parse mode [`MarkdownV2`] instead.
/// - There is no way to specify underline and strikethrough entities, use parse
///   mode [`MarkdownV2`] instead.
/// - To escape characters ’_‘, ’*‘, ’`‘, ’[‘ outside of an entity, prepend the
///   characters ’\' before them.
/// - Escaping inside entities is not allowed, so entity must be closed first
///   and reopened again: use `_snake_\__case_` for italic `snake_case` and
///   `*2*\**2=4*` for bold `2*2=4`.
///
/// [`MarkdownV2`]: ParseMode::MarkdownV2
/// [`HTML`]: ParseMode::HTML
/// [`Markdown`]: ParseMode::Markdown
#[derive(Clone, Debug, Deserialize, Eq, Hash, PartialEq, Serialize)]
pub enum ParseMode {
    MarkdownV2,
    HTML,
    #[deprecated = "This is a legacy mode, retained for backward \
                    compatibility. Use `MarkdownV2` instead."]
    Markdown,
}

impl TryFrom<&str> for ParseMode {
    type Error = ();

    fn try_from(value: &str) -> Result<Self, Self::Error> {
        let normalized = value.to_lowercase();
        match normalized.as_ref() {
            "html" => Ok(ParseMode::HTML),
            "markdown" => Ok(ParseMode::Markdown),
            _ => Err(()),
        }
    }
}

impl TryFrom<String> for ParseMode {
    type Error = ();

    fn try_from(value: String) -> Result<Self, Self::Error> {
        let normalized = value.to_lowercase();
        match normalized.as_ref() {
            "html" => Ok(ParseMode::HTML),
            "markdown" => Ok(ParseMode::Markdown),
            _ => Err(()),
        }
    }
}

impl FromStr for ParseMode {
    type Err = ();

    fn from_str(s: &str) -> Result<Self, Self::Err> {
        let normalized = s.to_lowercase();
        match normalized.as_ref() {
            "html" => Ok(ParseMode::HTML),
            "markdown" => Ok(ParseMode::Markdown),
            _ => Err(()),
        }
    }
}

#[cfg(test)]
mod tests {
    #![allow(deprecated)]

    use super::*;

    #[test]
    fn html_serialization() {
        let expected_json = String::from(r#""HTML""#);
        let actual_json = serde_json::to_string(&ParseMode::HTML).unwrap();

        assert_eq!(expected_json, actual_json)
    }

    #[test]
    fn markdown_serialization() {
        let expected_json = String::from(r#""Markdown""#);
        let actual_json = serde_json::to_string(&ParseMode::Markdown).unwrap();

        assert_eq!(expected_json, actual_json)
    }
}<|MERGE_RESOLUTION|>--- conflicted
+++ resolved
@@ -1,13 +1,10 @@
-<<<<<<< HEAD
-use serde::export::TryFrom;
-=======
 // see https://github.com/rust-lang/rust/issues/38832
 // (for built ins there no warnings, but for (De)Serialize, there are)
 #![allow(deprecated)]
 
->>>>>>> 7936558e
+use std::{str::FromStr, convert::TryFrom}
+
 use serde::{Deserialize, Serialize};
-use std::str::FromStr;
 
 /// ## Formatting options
 /// The Bot API supports basic formatting for messages. You can use bold,
